--- conflicted
+++ resolved
@@ -45,15 +45,10 @@
 
 
 class MovieListSerializer(serializers.ModelSerializer):
-<<<<<<< HEAD
-    genres = serializers.SlugRelatedField(many=True, read_only=True, slug_field="name")
-=======
+
     genres = serializers.SlugRelatedField(
-        many=True,
-        read_only=True,
-        slug_field="name"
+        many=True, read_only=True, slug_field="name"
     )
->>>>>>> bb2ea9c6
     actors = serializers.SlugRelatedField(
         many=True,
         read_only=True,
@@ -105,14 +100,9 @@
 class MovieSessionListSerializer(MovieSessionSerializer):
     movie_title = serializers.CharField(source="movie.title", read_only=True)
     movie_image = serializers.ImageField(source="movie.image", read_only=True)
-<<<<<<< HEAD
-    cinema_hall_name = serializers.CharField(source="cinema_hall.name", read_only=True)
-=======
     cinema_hall_name = serializers.CharField(
-        source="cinema_hall.name",
-        read_only=True
+        source="cinema_hall.name", read_only=True
     )
->>>>>>> bb2ea9c6
     cinema_hall_capacity = serializers.IntegerField(
         source="cinema_hall.capacity", read_only=True
     )
@@ -135,10 +125,7 @@
     def validate(self, attrs):
         data = super(TicketSerializer, self).validate(attrs=attrs)
         Ticket.validate_ticket(
-            attrs["row"],
-            attrs["seat"],
-            attrs["movie_session"].cinema_hall,
-            ValidationError,
+            attrs["row"], attrs["seat"], attrs["movie_session"], ValidationError
         )
         return data
 
@@ -160,15 +147,9 @@
 class MovieSessionDetailSerializer(MovieSessionSerializer):
     movie = MovieListSerializer(many=False, read_only=True)
     cinema_hall = CinemaHallSerializer(many=False, read_only=True)
-<<<<<<< HEAD
-    taken_places = TicketSeatsSerializer(source="tickets", many=True, read_only=True)
-=======
     taken_places = TicketSeatsSerializer(
-        source="tickets",
-        many=True,
-        read_only=True
+        source="tickets", many=True, read_only=True
     )
->>>>>>> bb2ea9c6
 
     class Meta:
         model = MovieSession
