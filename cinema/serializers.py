--- conflicted
+++ resolved
@@ -125,14 +125,10 @@
     def validate(self, attrs):
         data = super(TicketSerializer, self).validate(attrs=attrs)
         Ticket.validate_ticket(
-<<<<<<< HEAD
-            attrs["row"], attrs["seat"], attrs["movie_session"].cinema_hall, ValidationError
-=======
             attrs["row"], 
             attrs["seat"], 
             attrs["movie_session"].cinema_hall, 
             ValidationError
->>>>>>> 02fb5e7f
         )
         return data
 
